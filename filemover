--- conflicted
+++ resolved
@@ -41,11 +41,7 @@
 #########################
 
 my %options; 
-<<<<<<< HEAD
 my $configure_path = "/opt/packages/filemover/filemover.cfg";
-=======
-my $configure_path = "/ocean/projects/pscstaff/rapier/filemover/filemover.cfg";
->>>>>>> fa892f44
 my $config= Config::Tiny->new;
 local $| = 1;
 
@@ -137,11 +133,7 @@
 	    if (-e $pathbase) {
 		# it does so add it to our hash
 		$sources{$gid}{'path'} = $pathbase;
-<<<<<<< HEAD
-		$sources{$gid}{'newgroup'} = $gid;		
-=======
 		$sources{$gid}{'newgroup'} = $newgroup;		
->>>>>>> fa892f44
 	    }
 	}
     }
@@ -505,17 +497,10 @@
     
     if ($response->{success}) {
 	$json = decode_json($response->{content});
-<<<<<<< HEAD
-	if (!$json->{bridges2_to_bridges}->{$group}) {
-	    return -1;
-	}
-	return $json->{bridges2_to_bridges}->{$group};
-=======
 	if (!$json->{bridges_to_bridges2}->{$group}) {
 	    return -1;
 	}
 	return $json->{bridges_to_bridges2}->{$group};
->>>>>>> fa892f44
 
 	#TODO add error checking for invalid json here
     } else {
